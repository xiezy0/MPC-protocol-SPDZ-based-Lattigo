--- conflicted
+++ resolved
@@ -2,12 +2,8 @@
 
 import (
 	"errors"
-<<<<<<< HEAD
-	"github.com/lca1/lattigo/ring"
+	"github.com/ldsec/lattigo/ring"
 	"math/bits"
-=======
-	"github.com/ldsec/lattigo/ring"
->>>>>>> fe7d2deb
 )
 
 // Ciphertext is a *ring.Poly array representing a polynomial of degree > 0 where coefficients are in R_Q.
