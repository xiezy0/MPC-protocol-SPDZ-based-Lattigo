package dckks

import (
	"fmt"
<<<<<<< HEAD
=======
	"github.com/ldsec/lattigo/ckks"
	"github.com/ldsec/lattigo/ring"
>>>>>>> fe7d2deb
	"log"
	"math"
	"testing"

	"github.com/lca1/lattigo/ckks"
	"github.com/lca1/lattigo/ring"
)

type benchParams struct {
	parties       uint64
	params        *ckks.Parameters
	sigmaSmudging float64
	bdc           uint64
}

type benchContext struct {
	ckkscontext *ckks.CkksContext
	sk0         *ckks.SecretKey
	sk1         *ckks.SecretKey
	pk0         *ckks.PublicKey
	pk1         *ckks.PublicKey
	cprng       *CRPGenerator
}

func Benchmark_DCKKSScheme(b *testing.B) {

	var err error

	params := []benchParams{

		{parties: 5, params: ckks.DefaultParams[14], sigmaSmudging: 6.4, bdc: 60},
	}

	for _, param := range params {

		benchcontext := new(benchContext)

		if benchcontext.ckkscontext, err = ckks.NewCkksContext(param.params); err != nil {
			log.Fatal(err)
		}

		log.Printf("Benchmarks for parties=%d/logN=%d/logQ=%d/levels=%d/sigma=%.2f/sigmaSmudging=%.2f/bdc=%d",
			param.parties,
			benchcontext.ckkscontext.LogN(),
			benchcontext.ckkscontext.LogQ(),
			benchcontext.ckkscontext.Levels(),
			benchcontext.ckkscontext.Sigma(),
			param.sigmaSmudging,
			param.bdc)

		kgen := benchcontext.ckkscontext.NewKeyGenerator()

		benchcontext.sk0, benchcontext.pk0, err = kgen.NewKeyPair(1.0 / 3)
		if err != nil {
			log.Fatal(err)
		}

		benchcontext.sk1, benchcontext.pk1, err = kgen.NewKeyPair(1.0 / 3)
		if err != nil {
			log.Fatal(err)
		}

		benchcontext.cprng, err = NewCRPGenerator(nil, benchcontext.ckkscontext.ContextKeys())
		if err != nil {
			log.Fatal(err)
		}

		benchcontext.cprng.Seed([]byte{})

		bench_EKG(param, benchcontext, b)
		bench_EKGNaive(param, benchcontext, b)
		bench_CKG(param, benchcontext, b)
		bench_CKS(param, benchcontext, b)
		bench_PCKS(param, benchcontext, b)

	}
}

func bench_EKG(params benchParams, context *benchContext, b *testing.B) {
	// EKG
	bitLog := uint64(math.Ceil(float64(60) / float64(params.bdc)))

	EkgProtocol := NewEkgProtocol(context.ckkscontext.ContextKeys(), params.bdc)

	crp := make([][]*ring.Poly, context.ckkscontext.Levels())

	for i := uint64(0); i < context.ckkscontext.Levels(); i++ {
		crp[i] = make([]*ring.Poly, bitLog)
		for j := uint64(0); j < bitLog; j++ {
			crp[i][j] = context.cprng.Clock()
		}
	}

	samples := make([][][]*ring.Poly, params.parties)
	for i := uint64(0); i < params.parties; i++ {
		samples[i] = make([][]*ring.Poly, context.ckkscontext.Levels())
		samples[i] = EkgProtocol.GenSamples(context.sk0.Get(), context.sk1.Get(), crp)
	}

	aggregatedSamples := make([][][][2]*ring.Poly, params.parties)
	for i := uint64(0); i < params.parties; i++ {
		aggregatedSamples[i] = EkgProtocol.Aggregate(context.sk1.Get(), samples, crp)
	}

	keySwitched := make([][][]*ring.Poly, params.parties)

	sum := EkgProtocol.Sum(aggregatedSamples)
	for i := uint64(0); i < params.parties; i++ {
		keySwitched[i] = EkgProtocol.KeySwitch(context.sk0.Get(), context.sk1.Get(), sum)
	}

	//EKG_V2_Round_0
	b.Run(fmt.Sprintf("EKG_Round0"), func(b *testing.B) {
		for i := 0; i < b.N; i++ {
			EkgProtocol.GenSamples(context.sk0.Get(), context.sk1.Get(), crp)
		}
	})

	//EKG_V2_Round_1
	b.Run(fmt.Sprintf("EKG_Round1"), func(b *testing.B) {
		for i := 0; i < b.N; i++ {
			EkgProtocol.Aggregate(context.sk1.Get(), samples, crp)
		}
	})

	//EKG_V2_Round_2
	b.Run(fmt.Sprintf("EKG_Round2"), func(b *testing.B) {
		for i := 0; i < b.N; i++ {
			EkgProtocol.KeySwitch(context.sk1.Get(), context.sk1.Get(), EkgProtocol.Sum(aggregatedSamples))
		}
	})

	//EKG_V2_Round_3
	b.Run(fmt.Sprintf("EKG_Round3"), func(b *testing.B) {
		for i := 0; i < b.N; i++ {
			EkgProtocol.ComputeEVK(keySwitched, sum)
		}
	})
}

func bench_EKGNaive(params benchParams, context *benchContext, b *testing.B) {
	// EKG_Naive
	ekgV2Naive := NewEkgProtocolNaive(context.ckkscontext.ContextKeys(), params.bdc)

	// [nParties][CrtDecomp][WDecomp][2]
	samples := make([][][][2]*ring.Poly, params.parties)
	for i := uint64(0); i < params.parties; i++ {
		samples[i] = ekgV2Naive.GenSamples(context.sk0.Get(), context.pk0.Get())
	}

	aggregatedSamples := make([][][][2]*ring.Poly, params.parties)
	for i := uint64(0); i < params.parties; i++ {
		aggregatedSamples[i] = ekgV2Naive.Aggregate(context.sk0.Get(), context.pk0.Get(), samples)
	}

	//EKG_V2_Naive_Round_0
	b.Run(fmt.Sprintf("EKG_Naive_Round0"), func(b *testing.B) {
		for i := 0; i < b.N; i++ {
			ekgV2Naive.GenSamples(context.sk0.Get(), context.pk1.Get())
		}
	})

	//EKG_V2_Naive_Round_1
	b.Run(fmt.Sprintf("EKG_Naive_Round1"), func(b *testing.B) {
		for i := 0; i < b.N; i++ {
			ekgV2Naive.Aggregate(context.sk0.Get(), context.pk1.Get(), samples)
		}
	})

	//EKG_V2_Naive_Round_2
	b.Run(fmt.Sprintf("EKG_Naive_Round2"), func(b *testing.B) {
		for i := 0; i < b.N; i++ {
			ekgV2Naive.Finalize(aggregatedSamples)
		}
	})
}

func bench_CKG(params benchParams, context *benchContext, b *testing.B) {

	//CKG
	ckgInstance := NewCKG(context.ckkscontext.ContextKeys(), context.cprng.Clock())
	ckgInstance.GenShare(context.sk0.Get())

	shares := make([]*ring.Poly, params.parties)
	for i := uint64(0); i < params.parties; i++ {
		shares[i] = ckgInstance.GetShare()
	}

	// CKG_Round_0
	b.Run(fmt.Sprintf("CKG_Round0"), func(b *testing.B) {
		for i := 0; i < b.N; i++ {
			ckgInstance.GenShare(context.sk0.Get())
		}
	})

	// CKG_Round_1
	b.Run(fmt.Sprintf("CKG_Round1"), func(b *testing.B) {
		for i := 0; i < b.N; i++ {
			ckgInstance.AggregateShares(shares)
			//ckgInstance.Finalize()
		}
	})
}

func bench_CKS(params benchParams, context *benchContext, b *testing.B) {
	//CKS

	cksInstance := NewCKS(context.sk0.Get(), context.sk1.Get(), context.ckkscontext.ContextKeys(), params.sigmaSmudging)

	ciphertext := context.ckkscontext.NewRandomCiphertext(1, context.ckkscontext.Levels(), context.ckkscontext.Scale())

	hi := make([]*ring.Poly, params.parties)
	for i := uint64(0); i < params.parties; i++ {
		hi[i] = cksInstance.KeySwitch(ciphertext.Value()[1])
	}

	// CKS_Round_0
	b.Run(fmt.Sprintf("CKS_Round0"), func(b *testing.B) {
		for i := 0; i < b.N; i++ {
			cksInstance.KeySwitch(ciphertext.Value()[1])
		}
	})

	// CKS_Round_1
	b.Run(fmt.Sprintf("CKS_Round1"), func(b *testing.B) {
		for i := 0; i < b.N; i++ {
			cksInstance.Aggregate(ciphertext.Value()[0], hi)
		}
	})
}

func bench_PCKS(params benchParams, context *benchContext, b *testing.B) {
	//CKS_Trustless
	pcks := NewPCKS(context.sk0.Get(), context.pk1.Get(), context.ckkscontext.ContextKeys(), params.sigmaSmudging)

	ciphertext := context.ckkscontext.NewRandomCiphertext(1, context.ckkscontext.Levels()-1, context.ckkscontext.Scale())

	hi := make([][2]*ring.Poly, params.parties)
	for i := uint64(0); i < params.parties; i++ {
		hi[i] = pcks.KeySwitch(ciphertext.Value()[1])
	}

	// CKS_Trustless_Round_0
	b.Run(fmt.Sprintf("PCKS_Round0"), func(b *testing.B) {
		for i := 0; i < b.N; i++ {
			pcks.KeySwitch(ciphertext.Value()[1])
		}
	})

	// CKS_Trustless_Round_1
	b.Run(fmt.Sprintf("PCKS_Round1"), func(b *testing.B) {
		for i := 0; i < b.N; i++ {
			pcks.Aggregate(ciphertext.Value(), hi)
		}
	})

}<|MERGE_RESOLUTION|>--- conflicted
+++ resolved
@@ -2,17 +2,12 @@
 
 import (
 	"fmt"
-<<<<<<< HEAD
-=======
-	"github.com/ldsec/lattigo/ckks"
-	"github.com/ldsec/lattigo/ring"
->>>>>>> fe7d2deb
 	"log"
 	"math"
 	"testing"
 
-	"github.com/lca1/lattigo/ckks"
-	"github.com/lca1/lattigo/ring"
+	"github.com/ldsec/lattigo/ckks"
+	"github.com/ldsec/lattigo/ring"
 )
 
 type benchParams struct {
